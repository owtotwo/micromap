// Copyright (c) 2023 Yegor Bugayenko
//
// Permission is hereby granted, free of charge, to any person obtaining a copy
// of this software and associated documentation files (the "Software"), to deal
// in the Software without restriction, including without limitation the rights
// to use, copy, modify, merge, publish, distribute, sublicense, and/or sell
// copies of the Software, and to permit persons to whom the Software is
// furnished to do so, subject to the following conditions:
//
// The above copyright notice and this permission notice shall be included
// in all copies or substantial portions of the Software.
//
// THE SOFTWARE IS PROVIDED "AS IS", WITHOUT WARRANTY OF ANY KIND, EXPRESS OR
// IMPLIED, INCLUDING BUT NOT LIMITED TO THE WARRANTIES OF MERCHANTABILITY,
// FITNESS FOR A PARTICULAR PURPOSE AND NON-INFRINGEMENT. IN NO EVENT SHALL THE
// AUTHORS OR COPYRIGHT HOLDERS BE LIABLE FOR ANY CLAIM, DAMAGES OR OTHER
// LIABILITY, WHETHER IN AN ACTION OF CONTRACT, TORT OR OTHERWISE, ARISING FROM,
// OUT OF OR IN CONNECTION WITH THE SOFTWARE OR THE USE OR OTHER DEALINGS IN THE
// SOFTWARE.

use crate::Pair::{Absent, Present};
use crate::{IntoIter, Iter, Map};
use std::borrow::Borrow;

impl<K: Copy + PartialEq, V: Clone + Copy, const N: usize> Default for Map<K, V, N> {
    fn default() -> Self {
        Self::new()
    }
}

impl<K: Copy + PartialEq, V: Clone + Copy, const N: usize> Map<K, V, N> {
    /// Make an iterator over all pairs.
    #[inline]
    #[must_use]
    pub const fn iter(&self) -> Iter<K, V, N> {
        Iter {
            next: self.next,
            pos: 0,
            pairs: &self.pairs,
        }
    }

    /// Make an iterator over all pairs.
    #[inline]
    #[must_use]
    pub const fn into_iter(&self) -> IntoIter<K, V, N> {
        IntoIter {
            next: self.next,
            pos: 0,
            pairs: &self.pairs,
        }
    }

    /// Is it empty?
    #[inline]
    #[must_use]
    pub fn is_empty(&self) -> bool {
        self.len() == 0
    }

    /// Return the total number of pairs inside.
    #[inline]
    #[must_use]
    pub fn len(&self) -> usize {
        if self.next == 0 {
            return 0;
        }
        let mut busy = 0;
        for i in 0..self.next {
            if self.pairs[i].is_some() {
                busy += 1;
            }
        }
        busy
    }

    /// Does the map contain this key?
    #[inline]
    pub fn contains_key(&self, k: &K) -> bool {
        for i in 0..self.next {
            if let Present((bk, _bv)) = &self.pairs[i] {
                if bk == k {
                    return true;
                }
            }
        }
        false
    }

    /// Remove by key.
    #[inline]
    pub fn remove(&mut self, k: &K) {
        for i in 0..self.next {
            if let Present((bk, _bv)) = &self.pairs[i] {
                if bk == k {
                    self.pairs[i] = Absent;
                    break;
                }
            }
        }
    }

    /// Insert a single pair into the map.
    ///
    /// # Panics
    ///
    /// It may panic if there are too many pairs in the map already.
    #[inline]
    pub fn insert(&mut self, k: K, v: V) {
        self.remove(&k);
        for i in 0..self.next {
            if !self.pairs[i].is_some() {
                self.pairs[i] = Present((k, v));
                return;
            }
        }
        if self.next < N {
            self.pairs[self.next] = Present((k, v));
            self.next += 1;
            return;
        }
        panic!("There are only {N} pairs available in the map and all of them are already occupied")
    }

    /// Get a reference to a single value.
    #[inline]
    #[must_use]
<<<<<<< HEAD
    pub fn get<Q: PartialEq + ?Sized>(&self, k: &Q) -> Option<&V>
    where
        K: Borrow<Q>,
    {
=======
    pub fn get(&self, k: &K) -> Option<&V> {
>>>>>>> 23d81bbf
        for i in 0..self.next {
            if let Present(p) = &self.pairs[i] {
                if p.0.borrow() == k {
                    return Some(&p.1);
                }
            }
        }
        None
    }

    /// Get a mutable reference to a single value.
    ///
    /// # Panics
    ///
    /// If can't turn it into a mutable state.
    #[inline]
    #[must_use]
<<<<<<< HEAD
    pub fn get_mut<Q: PartialEq + ?Sized>(&mut self, k: &Q) -> Option<&mut V>
    where
        K: Borrow<Q>,
    {
=======
    pub fn get_mut(&mut self, k: &K) -> Option<&mut V> {
>>>>>>> 23d81bbf
        for i in 0..self.next {
            if let Present(p) = &mut self.pairs[i] {
                if p.0.borrow() == k {
                    return Some(&mut self.pairs[i].as_mut().unwrap().1);
                }
            }
        }
        None
    }

    /// Remove all pairs from it, but keep the space intact for future use.
    #[inline]
    pub fn clear(&mut self) {
        self.next = 0;
    }
}

impl<K: Copy + PartialEq, V: Copy + PartialEq, const N: usize> PartialEq for Map<K, V, N> {
    /// ```
    /// let mut m1: micromap::Map<u8, i32, 10> = micromap::Map::new();
    /// let mut m2: micromap::Map<u8, i32, 10> = micromap::Map::new();
    /// m1.insert(1, 42);
    /// m2.insert(1, 42);
    /// assert_eq!(m1, m2);
    ///
    /// // two maps with different order of key-value pairs are still equal:
    /// m1.insert(2, 1);
    /// m1.insert(3, 16);
    /// m2.insert(3, 16);
    /// m2.insert(2, 1);
    /// assert_eq!(m1, m2);
    /// ```
    fn eq(&self, other: &Self) -> bool {
        return self.len() == other.len() && self.iter().all(|(k, v)| other.get(k) == Some(v));
    }
}

impl<K: Copy + Eq, V: Copy + Eq, const N: usize> Eq for Map<K, V, N> {}

#[cfg(test)]
use anyhow::Result;

#[test]
fn insert_and_check_length() -> Result<()> {
    let mut m: Map<&str, i32, 10> = Map::new();
    m.insert("first", 42);
    assert_eq!(1, m.len());
    m.insert("second", 16);
    assert_eq!(2, m.len());
    m.insert("first", 16);
    assert_eq!(2, m.len());
    Ok(())
}

#[test]
fn empty_length() -> Result<()> {
    let m: Map<u32, u32, 10> = Map::new();
    assert_eq!(0, m.len());
    Ok(())
}

#[test]
fn insert_and_gets() -> Result<()> {
    let mut m: Map<&str, i32, 10> = Map::new();
    m.insert("one", 42);
    m.insert("two", 16);
    assert_eq!(16, *m.get(&"two").unwrap());
    Ok(())
}

#[test]
fn insert_and_gets_mut() -> Result<()> {
    let mut m: Map<i32, [i32; 3], 10> = Map::new();
    m.insert(42, [1, 2, 3]);
    let a = m.get_mut(&42).unwrap();
    a[0] = 500;
    assert_eq!(500, m.get(&42).unwrap()[0]);
    Ok(())
}

#[test]
fn checks_key() -> Result<()> {
    let mut m: Map<&str, i32, 10> = Map::new();
    m.insert("one", 42);
    assert!(m.contains_key(&"one"));
    assert!(!m.contains_key(&"another"));
    Ok(())
}

#[test]
fn gets_missing_key() -> Result<()> {
    let mut m: Map<&str, i32, 10> = Map::new();
    m.insert("one", 42);
    assert!(m.get(&"two").is_none());
    Ok(())
}

#[test]
fn mut_gets_missing_key() -> Result<()> {
    let mut m: Map<&str, i32, 10> = Map::new();
    m.insert("one", 42);
    assert!(m.get_mut(&"two").is_none());
    Ok(())
}

#[test]
fn removes_simple_pair() -> Result<()> {
    let mut m: Map<&str, i32, 10> = Map::new();
    m.insert("one", 42);
    m.remove(&"one");
    m.remove(&"another");
    assert!(m.get(&"one").is_none());
    Ok(())
}

#[cfg(test)]
#[derive(Clone, Copy)]
struct Foo {
    v: [u32; 3],
}

#[test]
fn insert_struct() -> Result<()> {
    let mut m: Map<u8, Foo, 8> = Map::new();
    let foo = Foo { v: [1, 2, 100] };
    m.insert(1, foo);
    assert_eq!(100, m.into_iter().next().unwrap().1.v[2]);
    Ok(())
}

#[cfg(test)]
#[derive(Clone, Copy)]
struct Composite {
    r: Map<u8, u8, 1>,
}

#[test]
fn insert_composite() -> Result<()> {
    let mut m: Map<u8, Composite, 8> = Map::new();
    let c = Composite { r: Map::new() };
    m.insert(1, c);
    assert_eq!(0, m.into_iter().next().unwrap().1.r.len());
    Ok(())
}

#[derive(Clone, Copy)]
struct Bar {}

#[test]
fn large_map_in_heap() -> Result<()> {
    let m: Box<Map<u64, [u64; 10], 10>> = Box::new(Map::new());
    assert_eq!(0, m.len());
    Ok(())
}

#[test]
fn clears_it_up() -> Result<()> {
    let mut m: Map<&str, i32, 10> = Map::new();
    m.insert("one", 42);
    m.clear();
    assert_eq!(0, m.len());
    Ok(())
}<|MERGE_RESOLUTION|>--- conflicted
+++ resolved
@@ -125,14 +125,10 @@
     /// Get a reference to a single value.
     #[inline]
     #[must_use]
-<<<<<<< HEAD
     pub fn get<Q: PartialEq + ?Sized>(&self, k: &Q) -> Option<&V>
     where
         K: Borrow<Q>,
     {
-=======
-    pub fn get(&self, k: &K) -> Option<&V> {
->>>>>>> 23d81bbf
         for i in 0..self.next {
             if let Present(p) = &self.pairs[i] {
                 if p.0.borrow() == k {
@@ -150,14 +146,10 @@
     /// If can't turn it into a mutable state.
     #[inline]
     #[must_use]
-<<<<<<< HEAD
     pub fn get_mut<Q: PartialEq + ?Sized>(&mut self, k: &Q) -> Option<&mut V>
     where
         K: Borrow<Q>,
     {
-=======
-    pub fn get_mut(&mut self, k: &K) -> Option<&mut V> {
->>>>>>> 23d81bbf
         for i in 0..self.next {
             if let Present(p) = &mut self.pairs[i] {
                 if p.0.borrow() == k {
