// SPDX-FileCopyrightText: Copyright (c) 2023-2025 Yegor Bugayenko
// SPDX-License-Identifier: MIT

mod clone;
mod ctors;
mod debug;
mod display;
mod drain;
mod eq;
mod from;
mod functions;
mod iterators;
#[cfg(feature = "serde")]
mod serialization;

use crate::Map;

pub mod difference;
// pub mod intersection;
// pub mod symmetric_difference;
// pub mod union;

/// A faster alternative of [`std::collections::HashSet`].
///
/// For example, this is how you make a set, which is allocated on stack and is capable of storing
/// up to eight key-values pairs:
///
/// ```
/// let mut m : micromap::Set<u64, 8> = micromap::Set::new();
/// m.insert(1);
/// m.insert(2);
/// # #[cfg(std)]
/// assert_eq!(2, m.len());
/// ```
///
/// It is faster because it doesn't use a hash function at all. It simply keeps
/// all pairs in an array and when it's necessary to find a value, it goes through
/// all pairs comparing the needle with each pair available. Also it is faster
/// because it doesn't use heap. When a [`Set`] is being created, it allocates the necessary
/// space on stack. That's why the maximum size of the set must be provided in
/// compile time.
///
/// It is also faster because it doesn't grow in size. When a [`Set`] is created,
/// its size is fixed on stack. If an attempt is made to insert too many keys
/// into it, it simply panics. Moreover, in the "release" mode it doesn't panic,
/// but its behaviour is undefined. In the "release" mode all boundary checks
/// are disabled, for the sake of higher performance.
#[repr(transparent)]
pub struct Set<T: PartialEq, const N: usize> {
    map: Map<T, (), N>,
}

/// Iterator over the [`Set`].
#[repr(transparent)]
#[allow(clippy::module_name_repetitions)]
pub struct SetIter<'a, T> {
    iter: crate::Keys<'a, T, ()>,
}

/// Into-iterator over the [`Set`].
#[repr(transparent)]
#[allow(clippy::module_name_repetitions)]
pub struct SetIntoIter<T: PartialEq, const N: usize> {
    iter: crate::IntoKeys<T, (), N>,
}

#[repr(transparent)]
#[allow(clippy::module_name_repetitions)]
pub struct SetDrain<'a, T: PartialEq> {
    iter: crate::Drain<'a, T, ()>,
}

#[cfg(test)]
mod tests {
    use crate::Set;

    #[test]
    fn various() {
        let mut set: Set<i32, 10> = Set::new();
        let set_default: Set<i32, 10> = Set::default();
        assert!(set == set_default);

        assert_eq!(set.capacity(), 10);
        assert_eq!(set.len(), 0);
        assert!(set.is_empty());
        set.insert(0);
        assert_eq!(set.len(), 1);
        set.insert(0);
        assert_eq!(set.len(), 1);
        set.insert(1);
        assert_eq!(set.len(), 2);

        let mut drain = set.drain();
        assert_eq!(drain.len(), 2);
        assert!(drain.next().is_some());
        assert_eq!(drain.len(), 1);
        assert_eq!(drain.len(), drain.size_hint().0);
        assert_eq!(drain.len(), drain.size_hint().1.unwrap());
        drop(drain);

        set.clear();

        for n in 0..10 {
            set.insert(n);
        }
        assert_eq!(set.len(), 10);
        assert!(set.contains(&0));
        assert_eq!(set.take(&0), Some(0));
        assert!(!set.contains(&10));

        assert_eq!(set.remove(&0), false);
        set.insert(0);
        assert_eq!(set.remove(&0), true);
        set.insert(10);

        assert_eq!(set.get(&10), Some(&10));
        assert_eq!(set.get(&11), None);

        set.retain(|&k| k % 2 == 0);

        let mut it = set.iter();
        assert!(it.next().is_some());
        assert_eq!(it.len(), 4);
        assert_eq!(it.len(), it.size_hint().0);
        assert_eq!(it.len(), it.size_hint().1.unwrap());

        let mut it_into = set.into_iter();
        assert!(it_into.next().is_some());
        assert!(it_into.next().is_some());
        assert!(it_into.next().is_some());
        assert_eq!(it_into.len(), 2);
        assert_eq!(it_into.len(), it_into.size_hint().0);
        assert_eq!(it_into.len(), it_into.size_hint().1.unwrap());
<<<<<<< HEAD
    }

    #[test]
=======


    }

    #[test] 
>>>>>>> 34921075
    fn test_set_from() {
        let set_a = Set::from(['a', 'b', 'c', 'd']);
        let set_b = Set::from_iter(vec!['a', 'a', 'd', 'b', 'a', 'd', 'c', 'd', 'c']);
        let set_c = Set::from_iter(set_a.clone());
        assert_eq!(set_a, set_b);
        assert_eq!(set_a, set_c);
    }
}<|MERGE_RESOLUTION|>--- conflicted
+++ resolved
@@ -131,17 +131,11 @@
         assert_eq!(it_into.len(), 2);
         assert_eq!(it_into.len(), it_into.size_hint().0);
         assert_eq!(it_into.len(), it_into.size_hint().1.unwrap());
-<<<<<<< HEAD
-    }
-
-    #[test]
-=======
 
 
     }
 
     #[test] 
->>>>>>> 34921075
     fn test_set_from() {
         let set_a = Set::from(['a', 'b', 'c', 'd']);
         let set_b = Set::from_iter(vec!['a', 'a', 'd', 'b', 'a', 'd', 'c', 'd', 'c']);
